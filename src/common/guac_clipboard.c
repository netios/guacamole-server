--- conflicted
+++ resolved
@@ -64,7 +64,7 @@
     guac_stream* stream = guac_user_alloc_stream(user);
     guac_protocol_send_clipboard(user->socket, stream, clipboard->mimetype);
 
-    guac_client_log(client, GUAC_LOG_DEBUG,
+    guac_user_log(user, GUAC_LOG_DEBUG,
             "Created stream %i for %s clipboard data.",
             stream->index, clipboard->mimetype);
 
@@ -77,14 +77,10 @@
             block_size = remaining; 
 
         /* Send block */
-<<<<<<< HEAD
         guac_protocol_send_blob(user->socket, stream, current, block_size);
-=======
-        guac_protocol_send_blob(client->socket, stream, current, block_size);
-        guac_client_log(client, GUAC_LOG_DEBUG,
+        guac_user_log(user, GUAC_LOG_DEBUG,
                 "Sent %i bytes of clipboard data on stream %i.",
                 block_size, stream->index);
->>>>>>> 6081ce6f
 
         /* Next block */
         remaining -= block_size;
@@ -92,7 +88,7 @@
 
     }
 
-    guac_client_log(client, GUAC_LOG_DEBUG,
+    guac_user_log(user, GUAC_LOG_DEBUG,
             "Clipboard stream %i complete.",
             stream->index);
 
@@ -103,7 +99,9 @@
 }
 
 void guac_common_clipboard_send(guac_common_clipboard* clipboard, guac_client* client) {
+    guac_client_log(client, GUAC_LOG_DEBUG, "Broadcasting clipboard to all connected users.");
     guac_client_foreach_user(client, __send_user_clipboard, clipboard);
+    guac_client_log(client, GUAC_LOG_DEBUG, "Broadcast of clipboard complete.");
 }
 
 void guac_common_clipboard_reset(guac_common_clipboard* clipboard, const char* mimetype) {

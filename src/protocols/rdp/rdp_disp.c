--- conflicted
+++ resolved
@@ -23,6 +23,7 @@
 #include "config.h"
 #include "client.h"
 #include "rdp.h"
+#include "rdp_disp.h"
 
 #include <freerdp/freerdp.h>
 #include <freerdp/client/disp.h>
@@ -33,13 +34,6 @@
 
     guac_rdp_disp* disp = malloc(sizeof(guac_rdp_disp));
 
-<<<<<<< HEAD
-        guac_client* client = ((rdp_freerdp_context*) context)->client;
-        guac_rdp_client* rdp_client =
-            (guac_rdp_client*) client->data;
-
-        rdp_client->disp = disp;
-=======
     /* Not yet connected */
     disp->disp = NULL;
 
@@ -47,7 +41,6 @@
     disp->last_request = 0;
     disp->requested_width  = 0;
     disp->requested_height = 0;
->>>>>>> ea64fd51
 
     return disp;
 
@@ -91,35 +84,6 @@
     else if (width % 2 == 1)
         width -= 1;
 
-<<<<<<< HEAD
-    guac_rdp_client* rdp_client =
-        (guac_rdp_client*) client->data;
-
-    /* Send display update notification if display channel is connected */
-    if (rdp_client->disp != NULL) {
-
-        guac_client_log(client, GUAC_LOG_DEBUG,
-                "Resizing remote display to %ix%i",
-                width, height);
-
-        DISPLAY_CONTROL_MONITOR_LAYOUT monitors[1] = {{
-            .Flags  = 0x1, /* DISPLAYCONTROL_MONITOR_PRIMARY */
-            .Left = 0,
-            .Top = 0,
-            .Width  = width,
-            .Height = height,
-            .PhysicalWidth = 0,
-            .PhysicalHeight = 0,
-            .Orientation = 0,
-            .DesktopScaleFactor = 0,
-            .DeviceScaleFactor = 0
-        }};
-
-        rdp_client->disp->SendMonitorLayout(rdp_client->disp, 1,
-                monitors);
-
-    }
-=======
     /* Height must be at least 200 pixels */
     if (height < 200)
         height = 200;
@@ -179,6 +143,5 @@
 
     disp->last_request = now;
     disp->disp->SendMonitorLayout(disp->disp, 1, monitors);
->>>>>>> ea64fd51
 
 }

--- conflicted
+++ resolved
@@ -57,8 +57,6 @@
 
 } guac_client_state;
 
-<<<<<<< HEAD
-=======
 /**
  * All supported log levels used by the logging subsystem of each Guacamole
  * client. These log levels correspond to a subset of the log levels defined by
@@ -89,11 +87,4 @@
 
 } guac_client_log_level;
 
-/**
- * Information exposed by the remote client during the connection handshake
- * which can be used by a client plugin.
- */
-typedef struct guac_client_info guac_client_info;
-
->>>>>>> f71067b0
 #endif

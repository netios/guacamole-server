/*
 * Copyright (C) 2013 Glyptodon LLC
 *
 * Permission is hereby granted, free of charge, to any person obtaining a copy
 * of this software and associated documentation files (the "Software"), to deal
 * in the Software without restriction, including without limitation the rights
 * to use, copy, modify, merge, publish, distribute, sublicense, and/or sell
 * copies of the Software, and to permit persons to whom the Software is
 * furnished to do so, subject to the following conditions:
 *
 * The above copyright notice and this permission notice shall be included in
 * all copies or substantial portions of the Software.
 *
 * THE SOFTWARE IS PROVIDED "AS IS", WITHOUT WARRANTY OF ANY KIND, EXPRESS OR
 * IMPLIED, INCLUDING BUT NOT LIMITED TO THE WARRANTIES OF MERCHANTABILITY,
 * FITNESS FOR A PARTICULAR PURPOSE AND NONINFRINGEMENT. IN NO EVENT SHALL THE
 * AUTHORS OR COPYRIGHT HOLDERS BE LIABLE FOR ANY CLAIM, DAMAGES OR OTHER
 * LIABILITY, WHETHER IN AN ACTION OF CONTRACT, TORT OR OTHERWISE, ARISING FROM,
 * OUT OF OR IN CONNECTION WITH THE SOFTWARE OR THE USE OR OTHER DEALINGS IN
 * THE SOFTWARE.
 */

#include "config.h"

#include "client.h"
#include "error.h"
#include "id.h"
#include "layer.h"
#include "pool.h"
#include "plugin.h"
#include "protocol.h"
#include "socket.h"
#include "timestamp.h"
#include "user.h"

#include <dlfcn.h>
#include <pthread.h>
#include <stdarg.h>
#include <stdio.h>
#include <stdlib.h>
#include <string.h>

guac_layer __GUAC_DEFAULT_LAYER = {
    .index = 0
};

const guac_layer* GUAC_DEFAULT_LAYER = &__GUAC_DEFAULT_LAYER;

/**
 * The broadcast socket cannot be read from.
 */
static ssize_t __guac_socket_broadcast_read_handler(guac_socket* socket,
        void* buf, size_t count) {

    /* Broadcast socket reads are not allowed */
    return -1;

}

/**
 * Single chunk of data, to be broadcast to all users.
 */
typedef struct __write_chunk {

    /**
     * The buffer to write.
     */
    const void* buffer;

    /**
     * The number of bytes in the buffer.
     */
    size_t length;

} __write_chunk;

/**
 * Writes a chunk of data to a given user.
 */
static void __write_chunk_callback(guac_user* user, void* data) {

    __write_chunk* chunk = (__write_chunk*) data;

    /* Attempt write, disconnect on failure */
    if (guac_socket_write(user->socket, chunk->buffer, chunk->length))
        guac_user_stop(user);

}

/**
 * Socket write handler which operates on each of the sockets of all connected
 * users, unifying the results.
 */
static ssize_t __guac_socket_broadcast_write_handler(guac_socket* socket,
        const void* buf, size_t count) {

    guac_client* client = (guac_client*) socket->data;

    /* Build chunk */
    __write_chunk chunk;
    chunk.buffer = buf;
    chunk.length = count;

    /* Broadcast chunk to all users */
    guac_client_foreach_user(client, __write_chunk_callback, &chunk);

    return count;

}

/**
 * The broadcast socket cannot be read from (nor selected).
 */
static int __guac_socket_broadcast_select_handler(guac_socket* socket, int usec_timeout) {

    /* Selecting the broadcast socket is not possible */
    return -1;

}

guac_layer* guac_client_alloc_layer(guac_client* client) {

    /* Init new layer */
    guac_layer* allocd_layer = malloc(sizeof(guac_layer));
    allocd_layer->index = guac_pool_next_int(client->__layer_pool)+1;

    return allocd_layer;

}

guac_layer* guac_client_alloc_buffer(guac_client* client) {

    /* Init new layer */
    guac_layer* allocd_layer = malloc(sizeof(guac_layer));
    allocd_layer->index = -guac_pool_next_int(client->__buffer_pool) - 1;

    return allocd_layer;

}

void guac_client_free_buffer(guac_client* client, guac_layer* layer) {

    /* Release index to pool */
    guac_pool_free_int(client->__buffer_pool, -layer->index - 1);

    /* Free layer */
    free(layer);

<<<<<<< HEAD
}
=======
    /* Build connection ID from UUID */
    if (uuid_export(uuid, UUID_FMT_STR, &identifier, &identifier_length) != UUID_RC_OK) {
        free(buffer);
        uuid_destroy(uuid);
        guac_error = GUAC_STATUS_INTERNAL_ERROR;
        guac_error_message = "Conversion of UUID to connection ID failed";
        return NULL;
    }
>>>>>>> 6081ce6f

void guac_client_free_layer(guac_client* client, guac_layer* layer) {

    /* Release index to pool */
    guac_pool_free_int(client->__layer_pool, layer->index);

    /* Free layer */
    free(layer);

}

guac_client* guac_client_alloc() {

    pthread_mutexattr_t lock_attributes;

    /* Allocate new client */
    guac_client* client = malloc(sizeof(guac_client));
    if (client == NULL) {
        guac_error = GUAC_STATUS_NO_MEMORY;
        guac_error_message = "Could not allocate memory for client";
        return NULL;
    }

    /* Init new client */
    memset(client, 0, sizeof(guac_client));

    client->state = GUAC_CLIENT_RUNNING;
    client->last_sent_timestamp = guac_timestamp_current();

    /* Generate ID */
    client->connection_id = guac_generate_id(GUAC_CLIENT_ID_PREFIX);
    if (client->connection_id == NULL) {
        free(client);
        return NULL;
    }

    /* Allocate buffer and layer pools */
    client->__buffer_pool = guac_pool_alloc(GUAC_BUFFER_POOL_INITIAL_SIZE);
    client->__layer_pool = guac_pool_alloc(GUAC_BUFFER_POOL_INITIAL_SIZE);

    /* Init locks */
    pthread_mutexattr_init(&lock_attributes);
    pthread_mutexattr_setpshared(&lock_attributes, PTHREAD_PROCESS_SHARED);

    pthread_mutex_init(&(client->__users_lock), &lock_attributes);

    /* Set up socket to broadcast to all users */
    guac_socket* socket = guac_socket_alloc();
    client->socket = socket;
    socket->data   = client;

    socket->read_handler   = __guac_socket_broadcast_read_handler;
    socket->write_handler  = __guac_socket_broadcast_write_handler;
    socket->select_handler = __guac_socket_broadcast_select_handler;

    return client;

}

void guac_client_free(guac_client* client) {

    /* Remove all users */
    while (client->__users != NULL)
        guac_client_remove_user(client, client->__users);

    if (client->free_handler) {

        /* FIXME: Errors currently ignored... */
        client->free_handler(client);

    }

    /* Free layer pools */
    guac_pool_free(client->__buffer_pool);
    guac_pool_free(client->__layer_pool);

    /* Close associated plugin */
    if (client->__plugin_handle != NULL) {
        if (dlclose(client->__plugin_handle))
            guac_client_log(client, GUAC_LOG_ERROR, "Unable to close plugin: %s", dlerror());
    }

    pthread_mutex_destroy(&(client->__users_lock));
    free(client);
}

void vguac_client_log(guac_client* client, guac_client_log_level level,
        const char* format, va_list ap) {

    /* Call handler if defined */
    if (client->log_handler != NULL)
        client->log_handler(client, level, format, ap);

}

void guac_client_log(guac_client* client, guac_client_log_level level,
        const char* format, ...) {

    va_list args;
    va_start(args, format);

    vguac_client_log(client, level, format, args);

    va_end(args);

}

void guac_client_stop(guac_client* client) {
    client->state = GUAC_CLIENT_STOPPING;
}

void vguac_client_abort(guac_client* client, guac_protocol_status status,
        const char* format, va_list ap) {

    /* Only relevant if client is running */
    if (client->state == GUAC_CLIENT_RUNNING) {

        /* Log detail of error */
        vguac_client_log(client, GUAC_LOG_ERROR, format, ap);

        /* Send error immediately, limit information given */
        guac_protocol_send_error(client->socket, "Aborted. See logs.", status);
        guac_socket_flush(client->socket);

        /* Stop client */
        guac_client_stop(client);

    }

}

void guac_client_abort(guac_client* client, guac_protocol_status status,
        const char* format, ...) {

    va_list args;
    va_start(args, format);

    vguac_client_abort(client, status, format, args);

    va_end(args);

}

int guac_client_add_user(guac_client* client, guac_user* user, int argc, char** argv) {

    int retval = 0;

    pthread_mutex_lock(&(client->__users_lock));

    /* Call handler, if defined */
    if (client->join_handler)
        retval = client->join_handler(user, argc, argv);

    /* Add to list if join was successful */
    if (retval == 0) {

        user->__prev = NULL;
        user->__next = client->__users;

        if (client->__users != NULL)
            client->__users->__prev = user;

        client->__users = user;
        client->connected_users++;

    }

    pthread_mutex_unlock(&(client->__users_lock));

    return retval;

}

void guac_client_remove_user(guac_client* client, guac_user* user) {

    pthread_mutex_lock(&(client->__users_lock));

    /* Call handler, if defined */
    if (user->leave_handler)
        user->leave_handler(user);
    else if (client->leave_handler)
        client->leave_handler(user);

    /* Update prev / head */
    if (user->__prev != NULL)
        user->__prev->__next = user->__next;
    else
        client->__users = user->__next;

    /* Update next */
    if (user->__next != NULL)
        user->__next->__prev = user->__prev;

    client->connected_users--;

    pthread_mutex_unlock(&(client->__users_lock));

}

void guac_client_foreach_user(guac_client* client, guac_user_callback* callback, void* data) {

    guac_user* current;

    pthread_mutex_lock(&(client->__users_lock));

    /* Call function on each user */
    current = client->__users;
    while (current != NULL) {
        callback(current, data);
        current = current->__next;
    }

    pthread_mutex_unlock(&(client->__users_lock));

}

int guac_client_end_frame(guac_client* client) {

    /* Update and send timestamp */
    client->last_sent_timestamp = guac_timestamp_current();
    return guac_protocol_send_sync(client->socket, client->last_sent_timestamp);

}

/**
 * Empty NULL-terminated array of argument names.
 */
const char* __GUAC_CLIENT_NO_ARGS[] = { NULL };

int guac_client_load_plugin(guac_client* client, const char* protocol) {

    /* Reference to dlopen()'d plugin */
    void* client_plugin_handle;

    /* Pluggable client */
    char protocol_lib[GUAC_PROTOCOL_LIBRARY_LIMIT] =
        GUAC_PROTOCOL_LIBRARY_PREFIX;
 
    union {
        guac_client_init_handler* client_init;
        void* obj;
    } alias;

    /* Add protocol and .so suffix to protocol_lib */
    strncat(protocol_lib, protocol, GUAC_PROTOCOL_NAME_LIMIT-1);
    strcat(protocol_lib, GUAC_PROTOCOL_LIBRARY_SUFFIX);

    /* Load client plugin */
    client_plugin_handle = dlopen(protocol_lib, RTLD_LAZY);
    if (!client_plugin_handle) {
        guac_error = GUAC_STATUS_BAD_ARGUMENT;
        guac_error_message = dlerror();
        return -1;
    }

    dlerror(); /* Clear errors */

    /* Get init function */
    alias.obj = dlsym(client_plugin_handle, "guac_client_init");

    /* Fail if cannot find guac_client_init */
    if (dlerror() != NULL) {
        guac_error = GUAC_STATUS_BAD_ARGUMENT;
        guac_error_message = dlerror();
        return -1;
    }

    /* Init client */
    client->args = __GUAC_CLIENT_NO_ARGS;
    client->__plugin_handle = client_plugin_handle;

    return alias.client_init(client);

}
<|MERGE_RESOLUTION|>--- conflicted
+++ resolved
@@ -146,18 +146,7 @@
     /* Free layer */
     free(layer);
 
-<<<<<<< HEAD
-}
-=======
-    /* Build connection ID from UUID */
-    if (uuid_export(uuid, UUID_FMT_STR, &identifier, &identifier_length) != UUID_RC_OK) {
-        free(buffer);
-        uuid_destroy(uuid);
-        guac_error = GUAC_STATUS_INTERNAL_ERROR;
-        guac_error_message = "Conversion of UUID to connection ID failed";
-        return NULL;
-    }
->>>>>>> 6081ce6f
+}
 
 void guac_client_free_layer(guac_client* client, guac_layer* layer) {
 
@@ -408,7 +397,7 @@
     /* Load client plugin */
     client_plugin_handle = dlopen(protocol_lib, RTLD_LAZY);
     if (!client_plugin_handle) {
-        guac_error = GUAC_STATUS_BAD_ARGUMENT;
+        guac_error = GUAC_STATUS_NOT_FOUND;
         guac_error_message = dlerror();
         return -1;
     }
@@ -420,7 +409,7 @@
 
     /* Fail if cannot find guac_client_init */
     if (dlerror() != NULL) {
-        guac_error = GUAC_STATUS_BAD_ARGUMENT;
+        guac_error = GUAC_STATUS_INTERNAL_ERROR;
         guac_error_message = dlerror();
         return -1;
     }

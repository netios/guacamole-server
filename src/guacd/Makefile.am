--- conflicted
+++ resolved
@@ -26,27 +26,6 @@
 
 sbin_PROGRAMS = guacd
 
-<<<<<<< HEAD
-noinst_HEADERS =  \
-    connection.h  \
-    log.h         \
-    move-fd.h     \
-    proc.h        \
-    proc-map.h    \
-    user.h
-
-guacd_SOURCES =  \
-    connection.c \
-    daemon.c     \
-    log.c        \
-    move-fd.c    \
-    proc.c       \
-    proc-map.c   \
-    user.c
-
-guacd_LDADD    = @LIBGUAC_LTLIB@ @COMMON_LTLIB@
-guacd_LDFLAGS  = @PTHREAD_LIBS@ @SSL_LIBS@
-=======
 man_MANS =           \
     man/guacd.8      \
     man/guacd.conf.5
@@ -57,20 +36,29 @@
     conf-args.h   \
     conf-file.h   \
     conf-parse.h  \
-    log.h
+    connection.h  \
+    log.h         \
+    move-fd.h     \
+    proc.h        \
+    proc-map.h    \
+    user.h
 
-guacd_SOURCES =   \
-    daemon.c      \
-	client.c      \
-	client-map.c  \
-	conf-args.c   \
-	conf-file.c   \
-	conf-parse.c  \
-	log.c
+guacd_SOURCES =  \
+	client.c     \
+	client-map.c \
+	conf-args.c  \
+	conf-file.c  \
+	conf-parse.c \
+    connection.c \
+    daemon.c     \
+    log.c        \
+    move-fd.c    \
+    proc.c       \
+    proc-map.c   \
+    user.c
 
 guacd_LDADD   = @LIBGUAC_LTLIB@ @COMMON_LTLIB@
 guacd_LDFLAGS = @PTHREAD_LIBS@ @SSL_LIBS@
->>>>>>> c6de459c
 
 EXTRA_DIST = init.d/guacd.in man/guacd.8
 CLEANFILES = $(init_SCRIPTS)

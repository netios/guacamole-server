--- conflicted
+++ resolved
@@ -33,42 +33,17 @@
  */
 extern char log_prefix[64];
 
-<<<<<<< HEAD
 /**
- * Prints an informational message to guacd's logs. This function takes a
- * format and va_list, similar to vprintf.
+ * Writes a message to guacd's logs. This function takes a format and va_list,
+ * similar to vprintf.
  */
-void vguacd_log_info(const char* format, va_list args);
+void vguacd_log(guac_client_log_level level, const char* format, va_list args);
 
 /**
- * Prints an error message to guacd's logs. This function takes a format and
- * va_list, similar to vprintf.
- */
-void vguacd_log_error(const char* format, va_list args);
-
-/**
- * Prints an informational message to guacd's logs. This function accepts
- * parameters identically to printf.
- */
-void guacd_log_info(const char* format, ...);
-
-/**
- * Prints an error message to guacd's logs. This function accepts parameters
+ * Writes a message to guacd's logs. This function accepts parameters
  * identically to printf.
  */
-void guacd_log_error(const char* format, ...);
-
-/**
- * Prints an error message to guacd's logs. This function accepts parameters
- * identically to printf.
- */
-void guacd_log_error(const char* format, ...);
-=======
-void vguacd_log(guac_client_log_level level, const char* format, va_list args);
 void guacd_log(guac_client_log_level level, const char* format, ...);
-
-void guacd_client_log(guac_client* client, guac_client_log_level level, const char* format, va_list args);
->>>>>>> f71067b0
 
 /**
  * Prints an error message to guacd's logs, automatically including any
@@ -85,13 +60,11 @@
 void guacd_client_log_guac_error(guac_client* client, const char* message);
 
 /**
- * Handler for logging informational messages at the guac_client level.
+ * Writes a message using the logging facilities of the given client,
+ * automatically including any information present in guac_error. This function
+ * accepts parameters identically to printf.
  */
-void guacd_client_log_info(guac_client* client, const char* format, va_list args);
-
-/**
- * Handler for logging error messages at the guac_client level.
- */
-void guacd_client_log_error(guac_client* client, const char* format, va_list args);
+void guacd_client_log(guac_client* client, guac_client_log_level level,
+        const char* format, va_list args);
 
 #endif

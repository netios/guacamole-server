/*
 * Copyright (C) 2013 Glyptodon LLC
 *
 * Permission is hereby granted, free of charge, to any person obtaining a copy
 * of this software and associated documentation files (the "Software"), to deal
 * in the Software without restriction, including without limitation the rights
 * to use, copy, modify, merge, publish, distribute, sublicense, and/or sell
 * copies of the Software, and to permit persons to whom the Software is
 * furnished to do so, subject to the following conditions:
 *
 * The above copyright notice and this permission notice shall be included in
 * all copies or substantial portions of the Software.
 *
 * THE SOFTWARE IS PROVIDED "AS IS", WITHOUT WARRANTY OF ANY KIND, EXPRESS OR
 * IMPLIED, INCLUDING BUT NOT LIMITED TO THE WARRANTIES OF MERCHANTABILITY,
 * FITNESS FOR A PARTICULAR PURPOSE AND NONINFRINGEMENT. IN NO EVENT SHALL THE
 * AUTHORS OR COPYRIGHT HOLDERS BE LIABLE FOR ANY CLAIM, DAMAGES OR OTHER
 * LIABILITY, WHETHER IN AN ACTION OF CONTRACT, TORT OR OTHERWISE, ARISING FROM,
 * OUT OF OR IN CONNECTION WITH THE SOFTWARE OR THE USE OR OTHER DEALINGS IN
 * THE SOFTWARE.
 */

#include "config.h"

#include "connection.h"
#include "conf-args.h"
#include "conf-file.h"
#include "log.h"
#include "proc-map.h"
#include "user.h"

#ifdef ENABLE_SSL
#include <openssl/ssl.h>
#endif

#include <errno.h>
#include <fcntl.h>
#include <libgen.h>
#include <netdb.h>
#include <netinet/in.h>
#include <signal.h>
#include <stdio.h>
#include <stdlib.h>
#include <string.h>
#include <syslog.h>
#include <sys/socket.h>
#include <sys/stat.h>
#include <sys/types.h>
#include <unistd.h>

#define GUACD_DEV_NULL "/dev/null"
#define GUACD_ROOT     "/"

/**
<<<<<<< HEAD
 * Redirects the given file descriptor to /dev/null. The given flags must match
 * the read/write flags of the file descriptor given.
 */
static int redirect_fd(int fd, int flags) {
=======
 * Logs a reasonable explanatory message regarding handshake failure based on
 * the current value of guac_error.
 */
static void guacd_log_handshake_failure() {

    if (guac_error == GUAC_STATUS_CLOSED)
        guacd_log(GUAC_LOG_INFO,
                "Guacamole connection closed during handshake");
    else if (guac_error == GUAC_STATUS_PROTOCOL_ERROR)
        guacd_log(GUAC_LOG_ERROR,
                "Guacamole protocol violation. Perhaps the version of "
                "guacamole-client is incompatible with this version of "
                "guacd?");
    else
        guacd_log(GUAC_LOG_WARNING,
                "Guacamole handshake failed: %s",
                guac_status_string(guac_error));

}

/**
 * Creates a new guac_client for the connection on the given socket, adding
 * it to the client map based on its ID.
 */
static void guacd_handle_connection(guacd_client_map* map, guac_socket* socket) {

    guac_client* client;
    guac_client_plugin* plugin;
    guac_instruction* select;
    guac_instruction* size;
    guac_instruction* audio;
    guac_instruction* video;
    guac_instruction* connect;
    int init_result;

    /* Reset guac_error */
    guac_error = GUAC_STATUS_SUCCESS;
    guac_error_message = NULL;

    /* Get protocol from select instruction */
    select = guac_instruction_expect(socket, GUACD_USEC_TIMEOUT, "select");
    if (select == NULL) {

        /* Log error */
        guacd_log_handshake_failure();
        guacd_log_guac_error(GUAC_LOG_DEBUG,
                "Error reading \"select\"");

        /* Free resources */
        guac_socket_free(socket);
        return;

    }

    /* Validate args to select */
    if (select->argc != 1) {

        /* Log error */
        guacd_log_handshake_failure();
        guacd_log(GUAC_LOG_ERROR, "Bad number of arguments to \"select\" (%i)",
                select->argc);

        /* Free resources */
        guac_socket_free(socket);
        return;
    }

    guacd_log(GUAC_LOG_INFO, "Protocol \"%s\" selected", select->argv[0]);

    /* Get plugin from protocol in select */
    plugin = guac_client_plugin_open(select->argv[0]);
    guac_instruction_free(select);

    if (plugin == NULL) {

        /* Log error */
        if (guac_error == GUAC_STATUS_NOT_FOUND)
            guacd_log(GUAC_LOG_WARNING,
                    "Support for selected protocol is not installed");
        else
            guacd_log_guac_error(GUAC_LOG_ERROR,
                    "Unable to load client plugin");

        /* Free resources */
        guac_socket_free(socket);
        return;
    }

    /* Send args response */
    if (guac_protocol_send_args(socket, plugin->args)
            || guac_socket_flush(socket)) {

        /* Log error */
        guacd_log_handshake_failure();
        guacd_log_guac_error(GUAC_LOG_DEBUG, "Error sending \"args\"");

        if (guac_client_plugin_close(plugin))
            guacd_log_guac_error(GUAC_LOG_WARNING,
                    "Unable to close client plugin");

        guac_socket_free(socket);
        return;
    }

    /* Get optimal screen size */
    size = guac_instruction_expect(
            socket, GUACD_USEC_TIMEOUT, "size");
    if (size == NULL) {

        /* Log error */
        guacd_log_handshake_failure();
        guacd_log_guac_error(GUAC_LOG_DEBUG, "Error reading \"size\"");

        /* Free resources */
        guac_socket_free(socket);
        return;
    }

    /* Get supported audio formats */
    audio = guac_instruction_expect(
            socket, GUACD_USEC_TIMEOUT, "audio");
    if (audio == NULL) {

        /* Log error */
        guacd_log_handshake_failure();
        guacd_log_guac_error(GUAC_LOG_DEBUG, "Error reading \"audio\"");

        /* Free resources */
        guac_socket_free(socket);
        return;
    }

    /* Get supported video formats */
    video = guac_instruction_expect(
            socket, GUACD_USEC_TIMEOUT, "video");
    if (video == NULL) {

        /* Log error */
        guacd_log_handshake_failure();
        guacd_log_guac_error(GUAC_LOG_DEBUG, "Error reading \"video\"");

        /* Free resources */
        guac_socket_free(socket);
        return;
    }

    /* Get args from connect instruction */
    connect = guac_instruction_expect(
            socket, GUACD_USEC_TIMEOUT, "connect");
    if (connect == NULL) {

        /* Log error */
        guacd_log_handshake_failure();
        guacd_log_guac_error(GUAC_LOG_DEBUG, "Error reading \"connect\"");

        if (guac_client_plugin_close(plugin))
            guacd_log_guac_error(GUAC_LOG_WARNING,
                    "Unable to close client plugin");

        guac_socket_free(socket);
        return;
    }

    /* Get client */
    client = guac_client_alloc();
    if (client == NULL) {
        guacd_log_guac_error(GUAC_LOG_ERROR, "Unable to create client");
        guac_socket_free(socket);
        return;
    }

    client->socket = socket;
    client->log_handler = guacd_client_log;

    /* Parse optimal screen dimensions from size instruction */
    client->info.optimal_width  = atoi(size->argv[0]);
    client->info.optimal_height = atoi(size->argv[1]);

    /* If DPI given, set the client resolution */
    if (size->argc >= 3)
        client->info.optimal_resolution = atoi(size->argv[2]);

    /* Otherwise, use a safe default for rough backwards compatibility */
    else
        client->info.optimal_resolution = 96;

    /* Store audio mimetypes */
    client->info.audio_mimetypes = malloc(sizeof(char*) * (audio->argc+1));
    memcpy(client->info.audio_mimetypes, audio->argv,
            sizeof(char*) * audio->argc);
    client->info.audio_mimetypes[audio->argc] = NULL;

    /* Store video mimetypes */
    client->info.video_mimetypes = malloc(sizeof(char*) * (video->argc+1));
    memcpy(client->info.video_mimetypes, video->argv,
            sizeof(char*) * video->argc);
    client->info.video_mimetypes[video->argc] = NULL;

    /* Store client */
    if (guacd_client_map_add(map, client))
        guacd_log(GUAC_LOG_ERROR, "Unable to add client. Internal client storage has failed");

    /* Send connection ID */
    guacd_log(GUAC_LOG_INFO, "Connection ID is \"%s\"", client->connection_id);
    guac_protocol_send_ready(socket, client->connection_id);

    /* Init client */
    init_result = guac_client_plugin_init_client(plugin,
                client, connect->argc, connect->argv);

    guac_instruction_free(connect);

    /* If client could not be started, free everything and fail */
    if (init_result) {

        guac_client_free(client);

        guacd_log_guac_error(GUAC_LOG_INFO, "Connection did not succeed");

        if (guac_client_plugin_close(plugin))
            guacd_log_guac_error(GUAC_LOG_WARNING,
                    "Unable to close client plugin");

        guac_socket_free(socket);
        return;
    }

    /* Start client threads */
    guacd_log(GUAC_LOG_INFO, "Starting client");
    if (guacd_client_start(client))
        guacd_log(GUAC_LOG_WARNING, "Client finished abnormally");
    else
        guacd_log(GUAC_LOG_INFO, "Client disconnected");

    /* Remove client */
    if (guacd_client_map_remove(map, client->connection_id) == NULL)
        guacd_log(GUAC_LOG_ERROR, "Unable to remove client. Internal client storage has failed");

    /* Free mimetype lists */
    free(client->info.audio_mimetypes);
    free(client->info.video_mimetypes);

    /* Free remaining instructions */
    guac_instruction_free(audio);
    guac_instruction_free(video);
    guac_instruction_free(size);

    /* Clean up */
    guac_client_free(client);
    if (guac_client_plugin_close(plugin))
        guacd_log_guac_error(GUAC_LOG_WARNING,
                "Unable to close client plugin");

    /* Close socket */
    guac_socket_free(socket);

}

int redirect_fd(int fd, int flags) {
>>>>>>> 4cbb4001

    /* Attempt to open bit bucket */
    int new_fd = open(GUACD_DEV_NULL, flags);
    if (new_fd < 0)
        return 1;

    /* If descriptor is different, redirect old to new and close new */
    if (new_fd != fd) {
        dup2(new_fd, fd);
        close(new_fd);
    }

    return 0;

}

/**
 * Turns the current process into a daemon through a series of fork() calls.
 */
static int daemonize() {

    pid_t pid;

    /* Fork once to ensure we aren't the process group leader */
    pid = fork();
    if (pid < 0) {
        guacd_log(GUAC_LOG_ERROR, "Could not fork() parent: %s", strerror(errno));
        return 1;
    }

    /* Exit if we are the parent */
    if (pid > 0) {
        guacd_log(GUAC_LOG_DEBUG, "Exiting and passing control to PID %i", pid);
        _exit(0);
    }

    /* Start a new session (if not already group leader) */
    setsid();

    /* Fork again so the session group leader exits */
    pid = fork();
    if (pid < 0) {
        guacd_log(GUAC_LOG_ERROR, "Could not fork() group leader: %s", strerror(errno));
        return 1;
    }

    /* Exit if we are the parent */
    if (pid > 0) {
        guacd_log(GUAC_LOG_DEBUG, "Exiting and passing control to PID %i", pid);
        _exit(0);
    }

    /* Change to root directory */
    if (chdir(GUACD_ROOT) < 0) {
        guacd_log(GUAC_LOG_ERROR, 
                "Unable to change working directory to "
                GUACD_ROOT);
        return 1;
    }

    /* Reopen the 3 stdxxx to /dev/null */

    if (redirect_fd(STDIN_FILENO, O_RDONLY)
    || redirect_fd(STDOUT_FILENO, O_WRONLY)
    || redirect_fd(STDERR_FILENO, O_WRONLY)) {

        guacd_log(GUAC_LOG_ERROR, 
                "Unable to redirect standard file descriptors to "
                GUACD_DEV_NULL);
        return 1;
    }

    /* Success */
    return 0;

}

int main(int argc, char* argv[]) {

    /* Server */
    int socket_fd;
    struct addrinfo* addresses;
    struct addrinfo* current_address;
    char bound_address[1024];
    char bound_port[64];
    int opt_on = 1;

    struct addrinfo hints = {
        .ai_family   = AF_UNSPEC,
        .ai_socktype = SOCK_STREAM,
        .ai_protocol = IPPROTO_TCP
    };

    /* Client */
    struct sockaddr_in client_addr;
    socklen_t client_addr_len;
    int connected_socket_fd;

#ifdef ENABLE_SSL
    SSL_CTX* ssl_context = NULL;
#endif

    guacd_proc_map* map = guacd_proc_map_alloc();

    /* General */
    int retval;

    /* Load configuration */
    guacd_config* config = guacd_conf_load();
    if (config == NULL || guacd_conf_parse_args(config, argc, argv))
       exit(EXIT_FAILURE);

    /* Init logging as early as possible */
    guacd_log_level = config->max_log_level;
    openlog(GUACD_LOG_NAME, LOG_PID, LOG_DAEMON);

    /* Log start */
    guacd_log(GUAC_LOG_INFO, "Guacamole proxy daemon (guacd) version " VERSION " started");

    /* Get addresses for binding */
    if ((retval = getaddrinfo(config->bind_host, config->bind_port,
                    &hints, &addresses))) {

        guacd_log(GUAC_LOG_ERROR, "Error parsing given address or port: %s",
                gai_strerror(retval));
        exit(EXIT_FAILURE);

    }

    /* Get socket */
    socket_fd = socket(AF_INET, SOCK_STREAM, 0);
    if (socket_fd < 0) {
        guacd_log(GUAC_LOG_ERROR, "Error opening socket: %s", strerror(errno));
        exit(EXIT_FAILURE);
    }

    /* Allow socket reuse */
    if (setsockopt(socket_fd, SOL_SOCKET, SO_REUSEADDR,
                (void*) &opt_on, sizeof(opt_on))) {
        guacd_log(GUAC_LOG_WARNING, "Unable to set socket options for reuse: %s",
                strerror(errno));
    }

    /* Attempt binding of each address until success */
    current_address = addresses;
    while (current_address != NULL) {

        int retval;

        /* Resolve hostname */
        if ((retval = getnameinfo(current_address->ai_addr,
                current_address->ai_addrlen,
                bound_address, sizeof(bound_address),
                bound_port, sizeof(bound_port),
                NI_NUMERICHOST | NI_NUMERICSERV)))
            guacd_log(GUAC_LOG_ERROR, "Unable to resolve host: %s",
                    gai_strerror(retval));

        /* Attempt to bind socket to address */
        if (bind(socket_fd,
                    current_address->ai_addr,
                    current_address->ai_addrlen) == 0) {

            guacd_log(GUAC_LOG_DEBUG, "Successfully bound socket to "
                    "host %s, port %s", bound_address, bound_port);

            /* Done if successful bind */
            break;

        }

        /* Otherwise log information regarding bind failure */
        else
            guacd_log(GUAC_LOG_DEBUG, "Unable to bind socket to "
                    "host %s, port %s: %s",
                    bound_address, bound_port, strerror(errno));

        current_address = current_address->ai_next;

    }

    /* If unable to bind to anything, fail */
    if (current_address == NULL) {
        guacd_log(GUAC_LOG_ERROR, "Unable to bind socket to any addresses.");
        exit(EXIT_FAILURE);
    }

#ifdef ENABLE_SSL
    /* Init SSL if enabled */
    if (config->key_file != NULL || config->cert_file != NULL) {

        /* Init SSL */
        guacd_log(GUAC_LOG_INFO, "Communication will require SSL/TLS.");
        SSL_library_init();
        SSL_load_error_strings();
        ssl_context = SSL_CTX_new(SSLv23_server_method());

        /* Load key */
        if (config->key_file != NULL) {
            guacd_log(GUAC_LOG_INFO, "Using PEM keyfile %s", config->key_file);
            if (!SSL_CTX_use_PrivateKey_file(ssl_context, config->key_file, SSL_FILETYPE_PEM)) {
                guacd_log(GUAC_LOG_ERROR, "Unable to load keyfile.");
                exit(EXIT_FAILURE);
            }
        }
        else
            guacd_log(GUAC_LOG_WARNING, "No PEM keyfile given - SSL/TLS may not work.");

        /* Load cert file if specified */
        if (config->cert_file != NULL) {
            guacd_log(GUAC_LOG_INFO, "Using certificate file %s", config->cert_file);
            if (!SSL_CTX_use_certificate_chain_file(ssl_context, config->cert_file)) {
                guacd_log(GUAC_LOG_ERROR, "Unable to load certificate.");
                exit(EXIT_FAILURE);
            }
        }
        else
            guacd_log(GUAC_LOG_WARNING, "No certificate file given - SSL/TLS may not work.");

    }
#endif

    /* Daemonize if requested */
    if (!config->foreground) {

        /* Attempt to daemonize process */
        if (daemonize()) {
            guacd_log(GUAC_LOG_ERROR, "Could not become a daemon.");
            exit(EXIT_FAILURE);
        }

    }

    /* Write PID file if requested */
    if (config->pidfile != NULL) {

        /* Attempt to open pidfile and write PID */
        FILE* pidf = fopen(config->pidfile, "w");
        if (pidf) {
            fprintf(pidf, "%d\n", getpid());
            fclose(pidf);
        }
        
        /* Fail if could not write PID file*/
        else {
            guacd_log(GUAC_LOG_ERROR, "Could not write PID file: %s", strerror(errno));
            exit(EXIT_FAILURE);
        }

    }

    /* Ignore SIGPIPE */
    if (signal(SIGPIPE, SIG_IGN) == SIG_ERR) {
        guacd_log(GUAC_LOG_INFO, "Could not set handler for SIGPIPE to ignore. "
                "SIGPIPE may cause termination of the daemon.");
    }

    /* Ignore SIGCHLD (force automatic removal of children) */
    if (signal(SIGCHLD, SIG_IGN) == SIG_ERR) {
        guacd_log(GUAC_LOG_INFO, "Could not set handler for SIGCHLD to ignore. "
                "Child processes may pile up in the process table.");
    }

    /* Log listening status */
    guacd_log(GUAC_LOG_INFO, "Listening on host %s, port %s", bound_address, bound_port);

    /* Free addresses */
    freeaddrinfo(addresses);

    /* Daemon loop */
    for (;;) {

        pthread_t child_thread;

        /* Listen for connections */
        if (listen(socket_fd, 5) < 0) {
            guacd_log(GUAC_LOG_ERROR, "Could not listen on socket: %s", strerror(errno));
            return 3;
        }

        /* Accept connection */
        client_addr_len = sizeof(client_addr);
        connected_socket_fd = accept(socket_fd,
                (struct sockaddr*) &client_addr, &client_addr_len);

        if (connected_socket_fd < 0) {
            guacd_log(GUAC_LOG_ERROR, "Could not accept client connection: %s", strerror(errno));
            continue;
        }

        /* Create parameters for connection thread */
        guacd_connection_thread_params* params = malloc(sizeof(guacd_connection_thread_params));
        if (params == NULL) {
            guacd_log(GUAC_LOG_ERROR, "Could not create connection thread: %s", strerror(errno));
            continue;
        }

        params->map = map;
        params->connected_socket_fd = connected_socket_fd;

#ifdef ENABLE_SSL
<<<<<<< HEAD
        params->ssl_context = ssl_context;
=======

            /* If SSL chosen, use it */
            if (ssl_context != NULL) {
                socket = guac_socket_open_secure(ssl_context, connected_socket_fd);
                if (socket == NULL) {
                    guacd_log_guac_error(GUAC_LOG_ERROR,
                            "Unable to set up SSL/TLS");
                    return 0;
                }
            }
            else
                socket = guac_socket_open(connected_socket_fd);
#else
            /* Open guac_socket */
            socket = guac_socket_open(connected_socket_fd);
>>>>>>> 4cbb4001
#endif

        /* Spawn thread to handle connection */
        pthread_create(&child_thread, NULL, guacd_connection_thread, params);
        pthread_detach(child_thread);

    }

    /* Close socket */
    if (close(socket_fd) < 0) {
        guacd_log(GUAC_LOG_ERROR, "Could not close socket: %s", strerror(errno));
        return 3;
    }

    return 0;

}
<|MERGE_RESOLUTION|>--- conflicted
+++ resolved
@@ -52,272 +52,10 @@
 #define GUACD_ROOT     "/"
 
 /**
-<<<<<<< HEAD
  * Redirects the given file descriptor to /dev/null. The given flags must match
  * the read/write flags of the file descriptor given.
  */
 static int redirect_fd(int fd, int flags) {
-=======
- * Logs a reasonable explanatory message regarding handshake failure based on
- * the current value of guac_error.
- */
-static void guacd_log_handshake_failure() {
-
-    if (guac_error == GUAC_STATUS_CLOSED)
-        guacd_log(GUAC_LOG_INFO,
-                "Guacamole connection closed during handshake");
-    else if (guac_error == GUAC_STATUS_PROTOCOL_ERROR)
-        guacd_log(GUAC_LOG_ERROR,
-                "Guacamole protocol violation. Perhaps the version of "
-                "guacamole-client is incompatible with this version of "
-                "guacd?");
-    else
-        guacd_log(GUAC_LOG_WARNING,
-                "Guacamole handshake failed: %s",
-                guac_status_string(guac_error));
-
-}
-
-/**
- * Creates a new guac_client for the connection on the given socket, adding
- * it to the client map based on its ID.
- */
-static void guacd_handle_connection(guacd_client_map* map, guac_socket* socket) {
-
-    guac_client* client;
-    guac_client_plugin* plugin;
-    guac_instruction* select;
-    guac_instruction* size;
-    guac_instruction* audio;
-    guac_instruction* video;
-    guac_instruction* connect;
-    int init_result;
-
-    /* Reset guac_error */
-    guac_error = GUAC_STATUS_SUCCESS;
-    guac_error_message = NULL;
-
-    /* Get protocol from select instruction */
-    select = guac_instruction_expect(socket, GUACD_USEC_TIMEOUT, "select");
-    if (select == NULL) {
-
-        /* Log error */
-        guacd_log_handshake_failure();
-        guacd_log_guac_error(GUAC_LOG_DEBUG,
-                "Error reading \"select\"");
-
-        /* Free resources */
-        guac_socket_free(socket);
-        return;
-
-    }
-
-    /* Validate args to select */
-    if (select->argc != 1) {
-
-        /* Log error */
-        guacd_log_handshake_failure();
-        guacd_log(GUAC_LOG_ERROR, "Bad number of arguments to \"select\" (%i)",
-                select->argc);
-
-        /* Free resources */
-        guac_socket_free(socket);
-        return;
-    }
-
-    guacd_log(GUAC_LOG_INFO, "Protocol \"%s\" selected", select->argv[0]);
-
-    /* Get plugin from protocol in select */
-    plugin = guac_client_plugin_open(select->argv[0]);
-    guac_instruction_free(select);
-
-    if (plugin == NULL) {
-
-        /* Log error */
-        if (guac_error == GUAC_STATUS_NOT_FOUND)
-            guacd_log(GUAC_LOG_WARNING,
-                    "Support for selected protocol is not installed");
-        else
-            guacd_log_guac_error(GUAC_LOG_ERROR,
-                    "Unable to load client plugin");
-
-        /* Free resources */
-        guac_socket_free(socket);
-        return;
-    }
-
-    /* Send args response */
-    if (guac_protocol_send_args(socket, plugin->args)
-            || guac_socket_flush(socket)) {
-
-        /* Log error */
-        guacd_log_handshake_failure();
-        guacd_log_guac_error(GUAC_LOG_DEBUG, "Error sending \"args\"");
-
-        if (guac_client_plugin_close(plugin))
-            guacd_log_guac_error(GUAC_LOG_WARNING,
-                    "Unable to close client plugin");
-
-        guac_socket_free(socket);
-        return;
-    }
-
-    /* Get optimal screen size */
-    size = guac_instruction_expect(
-            socket, GUACD_USEC_TIMEOUT, "size");
-    if (size == NULL) {
-
-        /* Log error */
-        guacd_log_handshake_failure();
-        guacd_log_guac_error(GUAC_LOG_DEBUG, "Error reading \"size\"");
-
-        /* Free resources */
-        guac_socket_free(socket);
-        return;
-    }
-
-    /* Get supported audio formats */
-    audio = guac_instruction_expect(
-            socket, GUACD_USEC_TIMEOUT, "audio");
-    if (audio == NULL) {
-
-        /* Log error */
-        guacd_log_handshake_failure();
-        guacd_log_guac_error(GUAC_LOG_DEBUG, "Error reading \"audio\"");
-
-        /* Free resources */
-        guac_socket_free(socket);
-        return;
-    }
-
-    /* Get supported video formats */
-    video = guac_instruction_expect(
-            socket, GUACD_USEC_TIMEOUT, "video");
-    if (video == NULL) {
-
-        /* Log error */
-        guacd_log_handshake_failure();
-        guacd_log_guac_error(GUAC_LOG_DEBUG, "Error reading \"video\"");
-
-        /* Free resources */
-        guac_socket_free(socket);
-        return;
-    }
-
-    /* Get args from connect instruction */
-    connect = guac_instruction_expect(
-            socket, GUACD_USEC_TIMEOUT, "connect");
-    if (connect == NULL) {
-
-        /* Log error */
-        guacd_log_handshake_failure();
-        guacd_log_guac_error(GUAC_LOG_DEBUG, "Error reading \"connect\"");
-
-        if (guac_client_plugin_close(plugin))
-            guacd_log_guac_error(GUAC_LOG_WARNING,
-                    "Unable to close client plugin");
-
-        guac_socket_free(socket);
-        return;
-    }
-
-    /* Get client */
-    client = guac_client_alloc();
-    if (client == NULL) {
-        guacd_log_guac_error(GUAC_LOG_ERROR, "Unable to create client");
-        guac_socket_free(socket);
-        return;
-    }
-
-    client->socket = socket;
-    client->log_handler = guacd_client_log;
-
-    /* Parse optimal screen dimensions from size instruction */
-    client->info.optimal_width  = atoi(size->argv[0]);
-    client->info.optimal_height = atoi(size->argv[1]);
-
-    /* If DPI given, set the client resolution */
-    if (size->argc >= 3)
-        client->info.optimal_resolution = atoi(size->argv[2]);
-
-    /* Otherwise, use a safe default for rough backwards compatibility */
-    else
-        client->info.optimal_resolution = 96;
-
-    /* Store audio mimetypes */
-    client->info.audio_mimetypes = malloc(sizeof(char*) * (audio->argc+1));
-    memcpy(client->info.audio_mimetypes, audio->argv,
-            sizeof(char*) * audio->argc);
-    client->info.audio_mimetypes[audio->argc] = NULL;
-
-    /* Store video mimetypes */
-    client->info.video_mimetypes = malloc(sizeof(char*) * (video->argc+1));
-    memcpy(client->info.video_mimetypes, video->argv,
-            sizeof(char*) * video->argc);
-    client->info.video_mimetypes[video->argc] = NULL;
-
-    /* Store client */
-    if (guacd_client_map_add(map, client))
-        guacd_log(GUAC_LOG_ERROR, "Unable to add client. Internal client storage has failed");
-
-    /* Send connection ID */
-    guacd_log(GUAC_LOG_INFO, "Connection ID is \"%s\"", client->connection_id);
-    guac_protocol_send_ready(socket, client->connection_id);
-
-    /* Init client */
-    init_result = guac_client_plugin_init_client(plugin,
-                client, connect->argc, connect->argv);
-
-    guac_instruction_free(connect);
-
-    /* If client could not be started, free everything and fail */
-    if (init_result) {
-
-        guac_client_free(client);
-
-        guacd_log_guac_error(GUAC_LOG_INFO, "Connection did not succeed");
-
-        if (guac_client_plugin_close(plugin))
-            guacd_log_guac_error(GUAC_LOG_WARNING,
-                    "Unable to close client plugin");
-
-        guac_socket_free(socket);
-        return;
-    }
-
-    /* Start client threads */
-    guacd_log(GUAC_LOG_INFO, "Starting client");
-    if (guacd_client_start(client))
-        guacd_log(GUAC_LOG_WARNING, "Client finished abnormally");
-    else
-        guacd_log(GUAC_LOG_INFO, "Client disconnected");
-
-    /* Remove client */
-    if (guacd_client_map_remove(map, client->connection_id) == NULL)
-        guacd_log(GUAC_LOG_ERROR, "Unable to remove client. Internal client storage has failed");
-
-    /* Free mimetype lists */
-    free(client->info.audio_mimetypes);
-    free(client->info.video_mimetypes);
-
-    /* Free remaining instructions */
-    guac_instruction_free(audio);
-    guac_instruction_free(video);
-    guac_instruction_free(size);
-
-    /* Clean up */
-    guac_client_free(client);
-    if (guac_client_plugin_close(plugin))
-        guacd_log_guac_error(GUAC_LOG_WARNING,
-                "Unable to close client plugin");
-
-    /* Close socket */
-    guac_socket_free(socket);
-
-}
-
-int redirect_fd(int fd, int flags) {
->>>>>>> 4cbb4001
 
     /* Attempt to open bit bucket */
     int new_fd = open(GUACD_DEV_NULL, flags);
@@ -619,25 +357,7 @@
         params->connected_socket_fd = connected_socket_fd;
 
 #ifdef ENABLE_SSL
-<<<<<<< HEAD
         params->ssl_context = ssl_context;
-=======
-
-            /* If SSL chosen, use it */
-            if (ssl_context != NULL) {
-                socket = guac_socket_open_secure(ssl_context, connected_socket_fd);
-                if (socket == NULL) {
-                    guacd_log_guac_error(GUAC_LOG_ERROR,
-                            "Unable to set up SSL/TLS");
-                    return 0;
-                }
-            }
-            else
-                socket = guac_socket_open(connected_socket_fd);
-#else
-            /* Open guac_socket */
-            socket = guac_socket_open(connected_socket_fd);
->>>>>>> 4cbb4001
 #endif
 
         /* Spawn thread to handle connection */

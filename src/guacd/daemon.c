--- conflicted
+++ resolved
@@ -55,228 +55,7 @@
  * Redirects the given file descriptor to /dev/null. The given flags must match
  * the read/write flags of the file descriptor given.
  */
-<<<<<<< HEAD
 static int redirect_fd(int fd, int flags) {
-=======
-static void guacd_handle_connection(guacd_client_map* map, guac_socket* socket) {
-
-    guac_client* client;
-    guac_client_plugin* plugin;
-    guac_instruction* select;
-    guac_instruction* size;
-    guac_instruction* audio;
-    guac_instruction* video;
-    guac_instruction* connect;
-    int init_result;
-
-    /* Reset guac_error */
-    guac_error = GUAC_STATUS_SUCCESS;
-    guac_error_message = NULL;
-
-    /* Get protocol from select instruction */
-    select = guac_instruction_expect(
-            socket, GUACD_USEC_TIMEOUT, "select");
-    if (select == NULL) {
-
-        /* Log error */
-        guacd_log_guac_error("Error reading \"select\"");
-
-        /* Free resources */
-        guac_socket_free(socket);
-        return;
-    }
-
-    /* Validate args to select */
-    if (select->argc != 1) {
-
-        /* Log error */
-        guacd_log(GUAC_LOG_ERROR, "Bad number of arguments to \"select\" (%i)",
-                select->argc);
-
-        /* Free resources */
-        guac_socket_free(socket);
-        return;
-    }
-
-    guacd_log(GUAC_LOG_INFO, "Protocol \"%s\" selected", select->argv[0]);
-
-    /* Get plugin from protocol in select */
-    plugin = guac_client_plugin_open(select->argv[0]);
-    guac_instruction_free(select);
-
-    if (plugin == NULL) {
-
-        /* Log error */
-        guacd_log_guac_error("Error loading client plugin");
-
-        /* Free resources */
-        guac_socket_free(socket);
-        return;
-    }
-
-    /* Send args response */
-    if (guac_protocol_send_args(socket, plugin->args)
-            || guac_socket_flush(socket)) {
-
-        /* Log error */
-        guacd_log_guac_error("Error sending \"args\"");
-
-        if (guac_client_plugin_close(plugin))
-            guacd_log_guac_error("Error closing client plugin");
-
-        guac_socket_free(socket);
-        return;
-    }
-
-    /* Get optimal screen size */
-    size = guac_instruction_expect(
-            socket, GUACD_USEC_TIMEOUT, "size");
-    if (size == NULL) {
-
-        /* Log error */
-        guacd_log_guac_error("Error reading \"size\"");
-
-        /* Free resources */
-        guac_socket_free(socket);
-        return;
-    }
-
-    /* Get supported audio formats */
-    audio = guac_instruction_expect(
-            socket, GUACD_USEC_TIMEOUT, "audio");
-    if (audio == NULL) {
-
-        /* Log error */
-        guacd_log_guac_error("Error reading \"audio\"");
-
-        /* Free resources */
-        guac_socket_free(socket);
-        return;
-    }
-
-    /* Get supported video formats */
-    video = guac_instruction_expect(
-            socket, GUACD_USEC_TIMEOUT, "video");
-    if (video == NULL) {
-
-        /* Log error */
-        guacd_log_guac_error("Error reading \"video\"");
-
-        /* Free resources */
-        guac_socket_free(socket);
-        return;
-    }
-
-    /* Get args from connect instruction */
-    connect = guac_instruction_expect(
-            socket, GUACD_USEC_TIMEOUT, "connect");
-    if (connect == NULL) {
-
-        /* Log error */
-        guacd_log_guac_error("Error reading \"connect\"");
-
-        if (guac_client_plugin_close(plugin))
-            guacd_log_guac_error("Error closing client plugin");
-
-        guac_socket_free(socket);
-        return;
-    }
-
-    /* Get client */
-    client = guac_client_alloc();
-    if (client == NULL) {
-        guacd_log_guac_error("Client could not be allocated");
-        guac_socket_free(socket);
-        return;
-    }
-
-    client->socket = socket;
-    client->log_handler = guacd_client_log;
-
-    /* Parse optimal screen dimensions from size instruction */
-    client->info.optimal_width  = atoi(size->argv[0]);
-    client->info.optimal_height = atoi(size->argv[1]);
-
-    /* If DPI given, set the client resolution */
-    if (size->argc >= 3)
-        client->info.optimal_resolution = atoi(size->argv[2]);
-
-    /* Otherwise, use a safe default for rough backwards compatibility */
-    else
-        client->info.optimal_resolution = 96;
-
-    /* Store audio mimetypes */
-    client->info.audio_mimetypes = malloc(sizeof(char*) * (audio->argc+1));
-    memcpy(client->info.audio_mimetypes, audio->argv,
-            sizeof(char*) * audio->argc);
-    client->info.audio_mimetypes[audio->argc] = NULL;
-
-    /* Store video mimetypes */
-    client->info.video_mimetypes = malloc(sizeof(char*) * (video->argc+1));
-    memcpy(client->info.video_mimetypes, video->argv,
-            sizeof(char*) * video->argc);
-    client->info.video_mimetypes[video->argc] = NULL;
-
-    /* Store client */
-    if (guacd_client_map_add(map, client))
-        guacd_log(GUAC_LOG_ERROR, "Unable to add client. Internal client storage has failed");
-
-    /* Send connection ID */
-    guacd_log(GUAC_LOG_INFO, "Connection ID is \"%s\"", client->connection_id);
-    guac_protocol_send_ready(socket, client->connection_id);
-
-    /* Init client */
-    init_result = guac_client_plugin_init_client(plugin,
-                client, connect->argc, connect->argv);
-
-    guac_instruction_free(connect);
-
-    /* If client could not be started, free everything and fail */
-    if (init_result) {
-
-        guac_client_free(client);
-
-        guacd_log_guac_error("Error instantiating client");
-
-        if (guac_client_plugin_close(plugin))
-            guacd_log_guac_error("Error closing client plugin");
-
-        guac_socket_free(socket);
-        return;
-    }
-
-    /* Start client threads */
-    guacd_log(GUAC_LOG_INFO, "Starting client");
-    if (guacd_client_start(client))
-        guacd_log(GUAC_LOG_ERROR, "Client finished abnormally");
-    else
-        guacd_log(GUAC_LOG_INFO, "Client finished normally");
-
-    /* Remove client */
-    if (guacd_client_map_remove(map, client->connection_id) == NULL)
-        guacd_log(GUAC_LOG_ERROR, "Unable to remove client. Internal client storage has failed");
-
-    /* Free mimetype lists */
-    free(client->info.audio_mimetypes);
-    free(client->info.video_mimetypes);
-
-    /* Free remaining instructions */
-    guac_instruction_free(audio);
-    guac_instruction_free(video);
-    guac_instruction_free(size);
-
-    /* Clean up */
-    guac_client_free(client);
-    if (guac_client_plugin_close(plugin))
-        guacd_log(GUAC_LOG_ERROR, "Error closing client plugin");
-
-    /* Close socket */
-    guac_socket_free(socket);
-
-}
-
-int redirect_fd(int fd, int flags) {
->>>>>>> f71067b0
 
     /* Attempt to open bit bucket */
     int new_fd = open(GUACD_DEV_NULL, flags);
@@ -565,41 +344,16 @@
                 (struct sockaddr*) &client_addr, &client_addr_len);
 
         if (connected_socket_fd < 0) {
-<<<<<<< HEAD
-            guacd_log_error("Could not accept client connection: %s", strerror(errno));
+            guacd_log(GUAC_LOG_ERROR, "Could not accept client connection: %s", strerror(errno));
             continue;
         }
 
         /* Create parameters for connection thread */
         guacd_connection_thread_params* params = malloc(sizeof(guacd_connection_thread_params));
         if (params == NULL) {
-            guacd_log_error("Could not create connection thread: %s", strerror(errno));
+            guacd_log(GUAC_LOG_ERROR, "Could not create connection thread: %s", strerror(errno));
             continue;
         }
-=======
-            guacd_log(GUAC_LOG_ERROR, "Could not accept client connection: %s",
-                    strerror(errno));
-            return 3;
-        }
-
-        /* 
-         * Once connection is accepted, send child into background.
-         *
-         * Note that we prefer fork() over threads for connection-handling
-         * processes as they give each connection its own memory area, and
-         * isolate the main daemon and other connections from errors in any
-         * particular client plugin.
-         */
-
-        child_pid = fork();
-
-        /* If error, log */
-        if (child_pid == -1)
-            guacd_log(GUAC_LOG_ERROR, "Error forking child process: %s", strerror(errno));
-
-        /* If child, start client, and exit when finished */
-        else if (child_pid == 0) {
->>>>>>> f71067b0
 
         params->map = map;
         params->connected_socket_fd = connected_socket_fd;
@@ -608,22 +362,9 @@
         params->ssl_context = ssl_context;
 #endif
 
-<<<<<<< HEAD
         /* Spawn thread to handle connection */
         pthread_create(&child_thread, NULL, guacd_connection_thread, params);
         pthread_detach(child_thread);
-=======
-            guacd_handle_connection(map, socket);
-            close(connected_socket_fd);
-            return 0;
-        }
-
-        /* If parent, close reference to child's descriptor */
-        else if (close(connected_socket_fd) < 0) {
-            guacd_log(GUAC_LOG_ERROR, "Error closing daemon reference to "
-                    "child descriptor: %s", strerror(errno));
-        }
->>>>>>> f71067b0
 
     }
 

/*
 * Copyright (C) 2013 Glyptodon LLC
 *
 * Permission is hereby granted, free of charge, to any person obtaining a copy
 * of this software and associated documentation files (the "Software"), to deal
 * in the Software without restriction, including without limitation the rights
 * to use, copy, modify, merge, publish, distribute, sublicense, and/or sell
 * copies of the Software, and to permit persons to whom the Software is
 * furnished to do so, subject to the following conditions:
 *
 * The above copyright notice and this permission notice shall be included in
 * all copies or substantial portions of the Software.
 *
 * THE SOFTWARE IS PROVIDED "AS IS", WITHOUT WARRANTY OF ANY KIND, EXPRESS OR
 * IMPLIED, INCLUDING BUT NOT LIMITED TO THE WARRANTIES OF MERCHANTABILITY,
 * FITNESS FOR A PARTICULAR PURPOSE AND NONINFRINGEMENT. IN NO EVENT SHALL THE
 * AUTHORS OR COPYRIGHT HOLDERS BE LIABLE FOR ANY CLAIM, DAMAGES OR OTHER
 * LIABILITY, WHETHER IN AN ACTION OF CONTRACT, TORT OR OTHERWISE, ARISING FROM,
 * OUT OF OR IN CONNECTION WITH THE SOFTWARE OR THE USE OR OTHER DEALINGS IN
 * THE SOFTWARE.
 */

#include "config.h"

<<<<<<< HEAD
#include "connection.h"
=======
#include "client.h"
#include "client-map.h"
#include "conf-args.h"
#include "conf-file.h"
>>>>>>> c6de459c
#include "log.h"
#include "proc-map.h"
#include "user.h"

#ifdef ENABLE_SSL
#include <openssl/ssl.h>
#endif

#include <errno.h>
#include <fcntl.h>
#include <libgen.h>
#include <netdb.h>
#include <netinet/in.h>
#include <signal.h>
#include <stdio.h>
#include <stdlib.h>
#include <string.h>
#include <syslog.h>
#include <sys/socket.h>
#include <sys/stat.h>
#include <sys/types.h>
#include <unistd.h>

#define GUACD_DEV_NULL "/dev/null"
#define GUACD_ROOT     "/"

/**
 * Redirects the given file descriptor to /dev/null. The given flags must match
 * the read/write flags of the file descriptor given.
 */
static int redirect_fd(int fd, int flags) {

    /* Attempt to open bit bucket */
    int new_fd = open(GUACD_DEV_NULL, flags);
    if (new_fd < 0)
        return 1;

    /* If descriptor is different, redirect old to new and close new */
    if (new_fd != fd) {
        dup2(new_fd, fd);
        close(new_fd);
    }

    return 0;

}

/**
 * Turns the current process into a daemon through a series of fork() calls.
 */
static int daemonize() {

    pid_t pid;

    /* Fork once to ensure we aren't the process group leader */
    pid = fork();
    if (pid < 0) {
        guacd_log_error("Could not fork() parent: %s", strerror(errno));
        return 1;
    }

    /* Exit if we are the parent */
    if (pid > 0) {
        guacd_log_info("Exiting and passing control to PID %i", pid);
        _exit(0);
    }

    /* Start a new session (if not already group leader) */
    setsid();

    /* Fork again so the session group leader exits */
    pid = fork();
    if (pid < 0) {
        guacd_log_error("Could not fork() group leader: %s", strerror(errno));
        return 1;
    }

    /* Exit if we are the parent */
    if (pid > 0) {
        guacd_log_info("Exiting and passing control to PID %i", pid);
        _exit(0);
    }

    /* Change to root directory */
    if (chdir(GUACD_ROOT) < 0) {
        guacd_log_error(
                "Unable to change working directory to "
                GUACD_ROOT);
        return 1;
    }

    /* Reopen the 3 stdxxx to /dev/null */

    if (redirect_fd(STDIN_FILENO, O_RDONLY)
    || redirect_fd(STDOUT_FILENO, O_WRONLY)
    || redirect_fd(STDERR_FILENO, O_WRONLY)) {

        guacd_log_error(
                "Unable to redirect standard file descriptors to "
                GUACD_DEV_NULL);
        return 1;
    }

    /* Success */
    return 0;

}

int main(int argc, char* argv[]) {

    /* Server */
    int socket_fd;
    struct addrinfo* addresses;
    struct addrinfo* current_address;
    char bound_address[1024];
    char bound_port[64];
    int opt_on = 1;

    struct addrinfo hints = {
        .ai_family   = AF_UNSPEC,
        .ai_socktype = SOCK_STREAM,
        .ai_protocol = IPPROTO_TCP
    };

    /* Client */
    struct sockaddr_in client_addr;
    socklen_t client_addr_len;
    int connected_socket_fd;

#ifdef ENABLE_SSL
    SSL_CTX* ssl_context = NULL;
#endif

    guacd_proc_map* map = guacd_proc_map_alloc();

    /* General */
    int retval;

    /* Load configuration */
    guacd_config* config = guacd_conf_load();
    if (config == NULL || guacd_conf_parse_args(config, argc, argv))
       exit(EXIT_FAILURE);

    /* Set up logging prefix */
    strncpy(log_prefix, basename(argv[0]), sizeof(log_prefix));

    /* Open log as early as we can */
    openlog(NULL, LOG_PID, LOG_DAEMON);

    /* Log start */
    guacd_log_info("Guacamole proxy daemon (guacd) version " VERSION);

    /* Get addresses for binding */
    if ((retval = getaddrinfo(config->bind_host, config->bind_port,
                    &hints, &addresses))) {

        guacd_log_error("Error parsing given address or port: %s",
                gai_strerror(retval));
        exit(EXIT_FAILURE);

    }

    /* Get socket */
    socket_fd = socket(AF_INET, SOCK_STREAM, 0);
    if (socket_fd < 0) {
        guacd_log_error("Error opening socket: %s", strerror(errno));
        exit(EXIT_FAILURE);
    }

    /* Allow socket reuse */
    if (setsockopt(socket_fd, SOL_SOCKET, SO_REUSEADDR,
                (void*) &opt_on, sizeof(opt_on))) {
        guacd_log_info("Unable to set socket options for reuse: %s",
                strerror(errno));
    }

    /* Attempt binding of each address until success */
    current_address = addresses;
    while (current_address != NULL) {

        int retval;

        /* Resolve hostname */
        if ((retval = getnameinfo(current_address->ai_addr,
                current_address->ai_addrlen,
                bound_address, sizeof(bound_address),
                bound_port, sizeof(bound_port),
                NI_NUMERICHOST | NI_NUMERICSERV)))
            guacd_log_error("Unable to resolve host: %s",
                    gai_strerror(retval));

        /* Attempt to bind socket to address */
        if (bind(socket_fd,
                    current_address->ai_addr,
                    current_address->ai_addrlen) == 0) {

            guacd_log_info("Successfully bound socket to "
                    "host %s, port %s", bound_address, bound_port);

            /* Done if successful bind */
            break;

        }

        /* Otherwise log information regarding bind failure */
        else
            guacd_log_info("Unable to bind socket to "
                    "host %s, port %s: %s",
                    bound_address, bound_port, strerror(errno));

        current_address = current_address->ai_next;

    }

    /* If unable to bind to anything, fail */
    if (current_address == NULL) {
        guacd_log_error("Unable to bind socket to any addresses.");
        exit(EXIT_FAILURE);
    }

#ifdef ENABLE_SSL
    /* Init SSL if enabled */
    if (config->key_file != NULL || config->cert_file != NULL) {

        /* Init SSL */
        guacd_log_info("Communication will require SSL/TLS.");
        SSL_library_init();
        SSL_load_error_strings();
        ssl_context = SSL_CTX_new(SSLv23_server_method());

        /* Load key */
        if (config->key_file != NULL) {
            guacd_log_info("Using PEM keyfile %s", config->key_file);
            if (!SSL_CTX_use_PrivateKey_file(ssl_context, config->key_file, SSL_FILETYPE_PEM)) {
                guacd_log_error("Unable to load keyfile.");
                exit(EXIT_FAILURE);
            }
        }
        else
            guacd_log_info("No PEM keyfile given - SSL/TLS may not work.");

        /* Load cert file if specified */
        if (config->cert_file != NULL) {
            guacd_log_info("Using certificate file %s", config->cert_file);
            if (!SSL_CTX_use_certificate_chain_file(ssl_context, config->cert_file)) {
                guacd_log_error("Unable to load certificate.");
                exit(EXIT_FAILURE);
            }
        }
        else
            guacd_log_info("No certificate file given - SSL/TLS may not work.");

    }
#endif

    /* Daemonize if requested */
    if (!config->foreground) {

        /* Attempt to daemonize process */
        if (daemonize()) {
            guacd_log_error("Could not become a daemon.");
            exit(EXIT_FAILURE);
        }

    }

    /* Write PID file if requested */
    if (config->pidfile != NULL) {

        /* Attempt to open pidfile and write PID */
        FILE* pidf = fopen(config->pidfile, "w");
        if (pidf) {
            fprintf(pidf, "%d\n", getpid());
            fclose(pidf);
        }
        
        /* Fail if could not write PID file*/
        else {
            guacd_log_error("Could not write PID file: %s", strerror(errno));
            exit(EXIT_FAILURE);
        }

    }

    /* Ignore SIGPIPE */
    if (signal(SIGPIPE, SIG_IGN) == SIG_ERR) {
        guacd_log_info("Could not set handler for SIGPIPE to ignore. "
                "SIGPIPE may cause termination of the daemon.");
    }

    /* Ignore SIGCHLD (force automatic removal of children) */
    if (signal(SIGCHLD, SIG_IGN) == SIG_ERR) {
        guacd_log_info("Could not set handler for SIGCHLD to ignore. "
                "Child processes may pile up in the process table.");
    }

    /* Log listening status */
    guacd_log_info("Listening on host %s, port %s", bound_address, bound_port);

    /* Free addresses */
    freeaddrinfo(addresses);

    /* Daemon loop */
    for (;;) {

        pthread_t child_thread;

        /* Listen for connections */
        if (listen(socket_fd, 5) < 0) {
            guacd_log_error("Could not listen on socket: %s", strerror(errno));
            return 3;
        }

        /* Accept connection */
        client_addr_len = sizeof(client_addr);
        connected_socket_fd = accept(socket_fd,
                (struct sockaddr*) &client_addr, &client_addr_len);

        if (connected_socket_fd < 0) {
            guacd_log_error("Could not accept client connection: %s", strerror(errno));
            continue;
        }

        /* Create parameters for connection thread */
        guacd_connection_thread_params* params = malloc(sizeof(guacd_connection_thread_params));
        if (params == NULL) {
            guacd_log_error("Could not create connection thread: %s", strerror(errno));
            continue;
        }

        params->map = map;
        params->connected_socket_fd = connected_socket_fd;

#ifdef ENABLE_SSL
        params->ssl_context = ssl_context;
#endif

        /* Spawn thread to handle connection */
        pthread_create(&child_thread, NULL, guacd_connection_thread, params);
        pthread_detach(child_thread);

    }

    /* Close socket */
    if (close(socket_fd) < 0) {
        guacd_log_error("Could not close socket: %s", strerror(errno));
        return 3;
    }

    return 0;

}
<|MERGE_RESOLUTION|>--- conflicted
+++ resolved
@@ -22,14 +22,11 @@
 
 #include "config.h"
 
-<<<<<<< HEAD
-#include "connection.h"
-=======
 #include "client.h"
 #include "client-map.h"
+#include "connection.h"
 #include "conf-args.h"
 #include "conf-file.h"
->>>>>>> c6de459c
 #include "log.h"
 #include "proc-map.h"
 #include "user.h"
